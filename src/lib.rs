//! Convert HTML to text formats.
//!
//! This crate renders HTML into a text format, wrapped to a specified width.
//! This can either be plain text or with extra annotations to (for example)
//! show in a terminal which supports colours.
//!
//! # Examples
//!
//! ```rust
//! # use html2text::from_read;
//! let html = b"
//!        <ul>
//!          <li>Item one</li>
//!          <li>Item two</li>
//!          <li>Item three</li>
//!        </ul>";
//! assert_eq!(from_read(&html[..], 20),
//!            "\
//! * Item one
//! * Item two
//! * Item three
//! ");
//! ```
//! A couple of simple demonstration programs are included as examples:
//!
//! ### html2text
//!
//! The simplest example uses `from_read` to convert HTML on stdin into plain
//! text:
//!
//! ```sh
//! $ cargo run --example html2text < foo.html
//! [...]
//! ```
//!
//! ### html2term
//!
//! A very simple example of using the rich interface (`from_read_rich`) for a
//! slightly interactive console HTML viewer is provided as `html2term`.
//!
//! ```sh
//! $ cargo run --example html2term foo.html
//! [...]
//! ```
//!
//! Note that this example takes the HTML file as a parameter so that it can
//! read keys from stdin.
//!

#![deny(missing_docs)]

// Check code in README.md
#[cfg(doctest)]
#[doc = include_str!("../README.md")]
struct ReadMe;

#[macro_use]
extern crate html5ever;

#[macro_use]
mod macros;

#[cfg(feature = "css")]
pub mod css;
pub mod render;

use render::text_renderer::{
<<<<<<< HEAD
    RenderLine, RenderOptions, RichAnnotation, RichDecorator, SubRenderer, TaggedLine,
    TextDecorator, TextRenderer,
=======
    RenderLine, RenderOptions, RichAnnotation, SubRenderer, TaggedLine, TextRenderer,
>>>>>>> 993ef16f
};
use render::PlainDecorator;
use render::Renderer;
use render::RichDecorator;
use render::TextDecorator;

use html5ever::driver::ParseOpts;
use html5ever::parse_document;
use html5ever::tendril::TendrilSink;
use html5ever::tree_builder::TreeBuilderOpts;
mod markup5ever_rcdom;
pub use markup5ever_rcdom::RcDom;
use markup5ever_rcdom::{
    Handle,
    NodeData::{Comment, Document, Element},
};
use std::cell::Cell;
use std::cmp::{max, min};
use unicode_width::UnicodeWidthStr;

use std::io;
use std::io::Write;
use std::iter::{once, repeat};

/// An RGB colour value
#[derive(Copy, Clone, Debug, PartialEq, Eq)]
pub struct Colour {
    /// Red value
    pub r: u8,
    /// Green value
    pub g: u8,
    /// Blue value
    pub b: u8,
}

/// Errors from reading or rendering HTML
#[derive(thiserror::Error, Debug)]
#[non_exhaustive]
pub enum Error {
    /// The output width was too narrow to render to.
    #[error("Output width not wide enough.")]
    TooNarrow,
    #[cfg(feature = "css")]
    /// CSS parse error
    #[error("Invalid CSS")]
    CssParseError,
    /// An general error was encountered.
    #[error("Unknown failure")]
    Fail,
    /// An I/O error
    #[error("I/O error")]
    IoError(#[from] std::io::Error),
}

impl PartialEq for Error {
    fn eq(&self, other: &Error) -> bool {
        use Error::*;
        match (self, other) {
            (TooNarrow, TooNarrow) => true,
            #[cfg(feature = "css")]
            (CssParseError, CssParseError) => true,
            (Fail, Fail) => true,
            _ => false,
        }
    }
}

impl Eq for Error {}

type Result<T> = std::result::Result<T, Error>;

/// A dummy writer which does nothing
struct Discard {}
impl Write for Discard {
    fn write(&mut self, bytes: &[u8]) -> std::result::Result<usize, io::Error> {
        Ok(bytes.len())
    }
    fn flush(&mut self) -> std::result::Result<(), io::Error> {
        Ok(())
    }
}

const MIN_WIDTH: usize = 3;

/// Size information/estimate
#[derive(Debug, Copy, Clone, Default)]
struct SizeEstimate {
    size: usize,      // Rough overall size
    min_width: usize, // The narrowest possible

    // The use is specific to the node type.
    prefix_size: usize,
}

impl SizeEstimate {
    /// Combine two estimates into one (add size and take the largest
    /// min width)
    fn add(self, other: SizeEstimate) -> SizeEstimate {
        let min_width = max(self.min_width, other.min_width);
        SizeEstimate {
            size: self.size + other.size,
            min_width,
            prefix_size: 0,
        }
    }
    /// Combine two estimates into one which need to be side by side.
    /// The min widths are added.
    fn add_hor(self, other: SizeEstimate) -> SizeEstimate {
        SizeEstimate {
            size: self.size + other.size,
            min_width: self.min_width + other.min_width,
            prefix_size: 0,
        }
    }

    /// Combine two estimates into one (take max of each)
    fn max(self, other: SizeEstimate) -> SizeEstimate {
        SizeEstimate {
            size: max(self.size, other.size),
            min_width: max(self.min_width, other.min_width),
            prefix_size: 0,
        }
    }
}

#[derive(Clone, Debug)]
/// Render tree table cell
struct RenderTableCell {
    colspan: usize,
    content: Vec<RenderNode>,
    size_estimate: Cell<Option<SizeEstimate>>,
    col_width: Option<usize>, // Actual width to use
}

impl RenderTableCell {
    /// Calculate or return the estimate size of the cell
    fn get_size_estimate(&self) -> SizeEstimate {
        if self.size_estimate.get().is_none() {
            let size = self
                .content
                .iter()
                .map(|node| node.get_size_estimate())
                .fold(Default::default(), SizeEstimate::add);
            self.size_estimate.set(Some(size));
        }
        self.size_estimate.get().unwrap()
    }
}

#[derive(Clone, Debug)]
/// Render tree table row
struct RenderTableRow {
    cells: Vec<RenderTableCell>,
    col_sizes: Option<Vec<usize>>,
}

impl RenderTableRow {
    /// Return a mutable iterator over the cells.
    fn cells(&self) -> std::slice::Iter<RenderTableCell> {
        self.cells.iter()
    }
    /// Return a mutable iterator over the cells.
    fn cells_mut(&mut self) -> std::slice::IterMut<RenderTableCell> {
        self.cells.iter_mut()
    }
    /// Count the number of cells in the row.
    /// Takes into account colspan.
    fn num_cells(&self) -> usize {
        self.cells.iter().map(|cell| cell.colspan.max(1)).sum()
    }

    /// Return the contained cells as RenderNodes, annotated with their
    /// widths if available.  Skips cells with no width allocated.
    fn into_cells(self, vertical: bool) -> Vec<RenderNode> {
        let mut result = Vec::new();
        let mut colno = 0;
        let col_sizes = self.col_sizes.unwrap();
        for mut cell in self.cells {
            let colspan = cell.colspan;
            let col_width = if vertical {
                col_sizes[colno]
            } else {
                col_sizes[colno..colno + cell.colspan].iter().sum::<usize>()
            };
            // Skip any zero-width columns
            if col_width > 0 {
                cell.col_width = Some(col_width + cell.colspan - 1);
                result.push(RenderNode::new(RenderNodeInfo::TableCell(cell)));
            }
            colno += colspan;
        }
        result
    }
}

#[derive(Clone, Debug)]
/// A representation of a table render tree with metadata.
struct RenderTable {
    rows: Vec<RenderTableRow>,
    num_columns: usize,
    size_estimate: Cell<Option<SizeEstimate>>,
}

impl RenderTable {
    /// Create a new RenderTable with the given rows
    fn new(rows: Vec<RenderTableRow>) -> RenderTable {
        let num_columns = rows.iter().map(|r| r.num_cells()).max().unwrap_or(0);
        RenderTable {
            rows,
            num_columns,
            size_estimate: Cell::new(None),
        }
    }

    /// Return an iterator over the rows.
    fn rows(&self) -> std::slice::Iter<RenderTableRow> {
        self.rows.iter()
    }

    /// Consume this and return a `Vec<RenderNode>` containing the children;
    /// the children know the column sizes required.
    fn into_rows(self, col_sizes: Vec<usize>, vert: bool) -> Vec<RenderNode> {
        self.rows
            .into_iter()
            .map(|mut tr| {
                tr.col_sizes = Some(col_sizes.clone());
                RenderNode::new(RenderNodeInfo::TableRow(tr, vert))
            })
            .collect()
    }

    fn calc_size_estimate(&self, _context: &HtmlContext) -> SizeEstimate {
        if self.num_columns == 0 {
            let result = SizeEstimate {
                size: 0,
                min_width: 0,
                prefix_size: 0,
            };
            self.size_estimate.set(Some(result));
            return result;
        }
        let mut sizes: Vec<SizeEstimate> = vec![Default::default(); self.num_columns];

        // For now, a simple estimate based on adding up sub-parts.
        for row in self.rows() {
            let mut colno = 0usize;
            for cell in row.cells() {
                let cellsize = cell.get_size_estimate();
                for colnum in 0..cell.colspan {
                    sizes[colno + colnum].size += cellsize.size / cell.colspan;
                    sizes[colno + colnum].min_width = max(
                        sizes[colno + colnum].min_width,
                        cellsize.min_width / cell.colspan,
                    );
                }
                colno += cell.colspan;
            }
        }
        let size = sizes.iter().map(|s| s.size).sum(); // Include borders?
        let min_width = sizes.iter().map(|s| s.min_width).sum::<usize>() + self.num_columns - 1;
        let result = SizeEstimate {
            size,
            min_width,
            prefix_size: 0,
        };
        self.size_estimate.set(Some(result));
        result
    }
}

/// The node-specific information distilled from the DOM.
#[derive(Clone, Debug)]
#[non_exhaustive]
enum RenderNodeInfo {
    /// Some text.
    Text(String),
    /// A group of nodes collected together.
    Container(Vec<RenderNode>),
    /// A link with contained nodes
    Link(String, Vec<RenderNode>),
    /// An emphasised region
    Em(Vec<RenderNode>),
    /// A strong region
    Strong(Vec<RenderNode>),
    /// A struck out region
    Strikeout(Vec<RenderNode>),
    /// A code region
    Code(Vec<RenderNode>),
    /// An image (src, title)
    Img(String, String),
    /// A block element with children
    Block(Vec<RenderNode>),
    /// A header (h1, h2, ...) with children
    Header(usize, Vec<RenderNode>),
    /// A Div element with children
    Div(Vec<RenderNode>),
    /// A preformatted region.
    Pre(Vec<RenderNode>),
    /// A blockquote
    BlockQuote(Vec<RenderNode>),
    /// An unordered list
    Ul(Vec<RenderNode>),
    /// An ordered list
    Ol(i64, Vec<RenderNode>),
    /// A description list (containing Dt or Dd)
    Dl(Vec<RenderNode>),
    /// A term (from a `<dl>`)
    Dt(Vec<RenderNode>),
    /// A definition (from a `<dl>`)
    Dd(Vec<RenderNode>),
    /// A line break
    Break,
    /// A table
    Table(RenderTable),
    /// A set of table rows (from either `<thead>` or `<tbody>`
    TableBody(Vec<RenderTableRow>),
    /// Table row (must only appear within a table body)
    /// If the boolean is true, then the cells are drawn vertically
    /// instead of horizontally (because of space).
    TableRow(RenderTableRow, bool),
    /// Table cell (must only appear within a table row)
    TableCell(RenderTableCell),
    /// Start of a named HTML fragment
    FragStart(String),
    /// A region with a foreground colour
    #[allow(unused)]
    Coloured(Colour, Vec<RenderNode>),
    /// A region with a background colour
    #[allow(unused)]
    BgColoured(Colour, Vec<RenderNode>),
    /// A list item
    ListItem(Vec<RenderNode>),
    /// Superscript text
    Sup(Vec<RenderNode>),
}

/// Common fields from a node.
#[derive(Clone, Debug)]
struct RenderNode {
    size_estimate: Cell<Option<SizeEstimate>>,
    info: RenderNodeInfo,
}

impl RenderNode {
    /// Create a node from the RenderNodeInfo.
    fn new(info: RenderNodeInfo) -> RenderNode {
        RenderNode {
            size_estimate: Cell::new(None),
            info,
        }
    }

    /// Get a size estimate
    fn get_size_estimate(&self) -> SizeEstimate {
        self.size_estimate.get().unwrap()
    }

    /// Calculate the size of this node.
    fn calc_size_estimate<D: TextDecorator>(
        &self,
        context: &HtmlContext,
        decorator: &'_ D,
    ) -> SizeEstimate {
        // If it's already calculated, then just return the answer.
        if let Some(s) = self.size_estimate.get() {
            return s;
        };

        use RenderNodeInfo::*;

        let recurse = |node: &RenderNode| node.calc_size_estimate(context, decorator);

        // Otherwise, make an estimate.
        let estimate = match self.info {
            Text(ref t) | Img(_, ref t) => {
                use unicode_width::UnicodeWidthChar;
                let mut len = 0;
                let mut in_whitespace = false;
                for c in t.trim().chars() {
                    let is_ws = c.is_whitespace();
                    if !is_ws {
                        len += UnicodeWidthChar::width(c).unwrap_or(0);
                        // Count the preceding whitespace as one.
                        if in_whitespace {
                            len += 1;
                        }
                    }
                    in_whitespace = is_ws;
                }
                // Add one for preceding whitespace.
                if let Some(true) = t.chars().next().map(|c| c.is_whitespace()) {
                    len += 1;
                }
                if let Img(_, _) = self.info {
                    len += 2;
                }
                SizeEstimate {
                    size: len,
                    min_width: len.min(context.min_wrap_width),
                    prefix_size: 0,
                }
            }

            Container(ref v) | Em(ref v) | Strong(ref v) | Strikeout(ref v) | Code(ref v)
            | Block(ref v) | Div(ref v) | Pre(ref v) | Dl(ref v) | Dt(ref v) | ListItem(ref v)
            | Sup(ref v) => v
                .iter()
                .map(recurse)
                .fold(Default::default(), SizeEstimate::add),
            Link(ref _target, ref v) => v
                .iter()
                .map(recurse)
                .fold(Default::default(), SizeEstimate::add)
                .add(SizeEstimate {
                    size: 5,
                    min_width: 5,
                    prefix_size: 0,
                }),
            Dd(ref v) | BlockQuote(ref v) | Ul(ref v) => {
                let prefix = match self.info {
                    Dd(_) => "  ".into(),
                    BlockQuote(_) => decorator.quote_prefix(),
                    Ul(_) => decorator.unordered_item_prefix(),
                    _ => unreachable!(),
                };
                let prefix_width = UnicodeWidthStr::width(prefix.as_str());
                let mut size = v
                    .iter()
                    .map(recurse)
                    .fold(Default::default(), SizeEstimate::add)
                    .add_hor(SizeEstimate {
                        size: prefix_width,
                        min_width: prefix_width,
                        prefix_size: 0,
                    });
                size.prefix_size = prefix_width;
                size
            }
            Ol(i, ref v) => {
                let prefix_size = calc_ol_prefix_size(i, v.len(), decorator);
                let mut result = v
                    .iter()
                    .map(recurse)
                    .fold(Default::default(), SizeEstimate::add)
                    .add_hor(SizeEstimate {
                        size: prefix_size,
                        min_width: prefix_size,
                        prefix_size: 0,
                    });
                result.prefix_size = prefix_size;
                result
            }
            Header(level, ref v) => {
                let prefix_size = decorator.header_prefix(level).len();
                let mut size = v
                    .iter()
                    .map(recurse)
                    .fold(Default::default(), SizeEstimate::add)
                    .add_hor(SizeEstimate {
                        size: prefix_size,
                        min_width: prefix_size,
                        prefix_size: 0,
                    });
                size.prefix_size = prefix_size;
                size
            }
            Break => SizeEstimate {
                size: 1,
                min_width: 1,
                prefix_size: 0,
            },
            Table(ref t) => t.calc_size_estimate(context),
            TableRow(..) | TableBody(_) | TableCell(_) => unimplemented!(),
            FragStart(_) => Default::default(),
            BgColoured(_, ref v) | Coloured(_, ref v) => v
                .iter()
                .map(recurse)
                .fold(Default::default(), SizeEstimate::add),
        };
        self.size_estimate.set(Some(estimate));
        estimate
    }

    /// Return true if this node is definitely empty.  This is used to quickly
    /// remove e.g. links with no anchor text in most cases, but can't recurse
    /// and look more deeply.
    fn is_shallow_empty(&self) -> bool {
        use RenderNodeInfo::*;

        // Otherwise, make an estimate.
        match self.info {
            Text(ref t) | Img(_, ref t) => {
                let len = t.trim().len();
                len == 0
            }

            Container(ref v)
            | Link(_, ref v)
            | Em(ref v)
            | Strong(ref v)
            | Strikeout(ref v)
            | Code(ref v)
            | Block(ref v)
            | ListItem(ref v)
            | Div(ref v)
            | Pre(ref v)
            | BlockQuote(ref v)
            | Dl(ref v)
            | Dt(ref v)
            | Dd(ref v)
            | Ul(ref v)
            | Ol(_, ref v)
            | Sup(ref v) => v.is_empty(),
            Header(_level, ref v) => v.is_empty(),
            Break => true,
            Table(ref _t) => false,
            TableRow(..) | TableBody(_) | TableCell(_) => false,
            FragStart(_) => true,
            BgColoured(_, ref v) | Coloured(_, ref v) => v.is_empty(),
        }
    }
}

fn precalc_size_estimate<'a, 'b: 'a, D: TextDecorator>(
    node: &'a RenderNode,
    context: &mut HtmlContext,
    decorator: &'b D,
) -> Result<TreeMapResult<'a, HtmlContext, &'a RenderNode, ()>> {
    use RenderNodeInfo::*;
    if node.size_estimate.get().is_some() {
        return Ok(TreeMapResult::Nothing);
    }
    Ok(match node.info {
        Text(_) | Img(_, _) | Break | FragStart(_) => {
            let _ = node.calc_size_estimate(context, decorator);
            TreeMapResult::Nothing
        }

        Container(ref v)
        | Link(_, ref v)
        | Em(ref v)
        | Strong(ref v)
        | Strikeout(ref v)
        | Code(ref v)
        | Block(ref v)
        | ListItem(ref v)
        | Div(ref v)
        | Pre(ref v)
        | BlockQuote(ref v)
        | Ul(ref v)
        | Ol(_, ref v)
        | Dl(ref v)
        | Dt(ref v)
        | Dd(ref v)
        | Sup(ref v)
        | Header(_, ref v) => TreeMapResult::PendingChildren {
            children: v.iter().collect(),
            cons: Box::new(move |context, _cs| {
                node.calc_size_estimate(context, decorator);
                Ok(None)
            }),
            prefn: None,
            postfn: None,
        },
        Table(ref t) => {
            /* Return all the indirect children which are RenderNodes. */
            let mut children = Vec::new();
            for row in &t.rows {
                for cell in &row.cells {
                    children.extend(cell.content.iter());
                }
            }
            TreeMapResult::PendingChildren {
                children,
                cons: Box::new(move |context, _cs| {
                    node.calc_size_estimate(context, decorator);
                    Ok(None)
                }),
                prefn: None,
                postfn: None,
            }
        }
        TableRow(..) | TableBody(_) | TableCell(_) => unimplemented!(),
        BgColoured(_, ref v) | Coloured(_, ref v) => TreeMapResult::PendingChildren {
            children: v.iter().collect(),
            cons: Box::new(move |context, _cs| {
                node.calc_size_estimate(context, decorator);
                Ok(None)
            }),
            prefn: None,
            postfn: None,
        },
    })
}

/// Make a Vec of RenderNodes from the children of a node.
fn children_to_render_nodes<T: Write>(
    handle: Handle,
    err_out: &mut T,
    context: &mut HtmlContext,
) -> Result<Vec<RenderNode>> {
    /* process children, but don't add anything */
    handle
        .children
        .borrow()
        .iter()
        .flat_map(|ch| dom_to_render_tree_with_context(ch.clone(), err_out, context).transpose())
        .collect()
}

/// Make a Vec of DtElements from the `<dt>` and `<dd>` children of a node.
fn desc_list_children_to_render_nodes<T: Write>(
    handle: Handle,
    err_out: &mut T,
    context: &mut HtmlContext,
) -> Result<Vec<RenderNode>> {
    let mut children = Vec::new();

    for child in handle.children.borrow().iter() {
        match child.data {
            Element { ref name, .. } => match name.expanded() {
                expanded_name!(html "dt") => {
                    let dt_children = children_to_render_nodes(child.clone(), err_out, context)?;
                    children.push(RenderNode::new(RenderNodeInfo::Dt(dt_children)));
                }
                expanded_name!(html "dd") => {
                    let dd_children = children_to_render_nodes(child.clone(), err_out, context)?;
                    children.push(RenderNode::new(RenderNodeInfo::Dd(dd_children)));
                }
                _ => {}
            },
            Comment { .. } => {}
            _ => {
                html_trace!("Unhandled in list: {:?}\n", child);
            }
        }
    }
    Ok(children)
}

/// Convert a table into a RenderNode
fn table_to_render_tree<'a, T: Write>(
    handle: Handle,
    _err_out: &mut T,
) -> TreeMapResult<'a, HtmlContext, Handle, RenderNode> {
    pending(handle, |_, rowset| {
        let mut rows = vec![];
        for bodynode in rowset {
            if let RenderNodeInfo::TableBody(body) = bodynode.info {
                rows.extend(body);
            } else {
                html_trace!("Found in table: {:?}", bodynode.info);
            }
        }
        if rows.is_empty() {
            Ok(None)
        } else {
            Ok(Some(RenderNode::new(RenderNodeInfo::Table(
                RenderTable::new(rows),
            ))))
        }
    })
}

/// Add rows from a thead or tbody.
fn tbody_to_render_tree<'a, T: Write>(
    handle: Handle,
    _err_out: &mut T,
) -> TreeMapResult<'a, HtmlContext, Handle, RenderNode> {
    pending_noempty(handle, |_, rowchildren| {
        let mut rows = rowchildren
            .into_iter()
            .flat_map(|rownode| {
                if let RenderNodeInfo::TableRow(row, _) = rownode.info {
                    Some(row)
                } else {
                    html_trace!("  [[tbody child: {:?}]]", rownode);
                    None
                }
            })
            .collect::<Vec<_>>();

        // Handle colspan=0 by replacing it.
        // Get a list of (has_zero_colspan, sum_colspan)
        let num_columns = rows
            .iter()
            .map(|row| {
                row.cells()
                    // Treat the column as having colspan 1 for initial counting.
                    .map(|cell| (cell.colspan == 0, cell.colspan.max(1)))
                    .fold((false, 0), |a, b| (a.0 || b.0, a.1 + b.1))
            })
            .collect::<Vec<_>>();

        let max_columns = num_columns.iter().map(|(_, span)| span).max().unwrap_or(&1);

        for (i, &(has_zero, num_cols)) in num_columns.iter().enumerate() {
            // Note this won't be sensible if more than one column has colspan=0,
            // but that's not very well defined anyway.
            if has_zero {
                for cell in rows[i].cells_mut() {
                    if cell.colspan == 0 {
                        // +1 because we said it had 1 to start with
                        cell.colspan = max_columns - num_cols + 1;
                    }
                }
            }
        }

        Ok(Some(RenderNode::new(RenderNodeInfo::TableBody(rows))))
    })
}

/// Convert a table row to a RenderTableRow
fn tr_to_render_tree<'a, T: Write>(
    handle: Handle,
    _err_out: &mut T,
) -> TreeMapResult<'a, HtmlContext, Handle, RenderNode> {
    pending(handle, |_, cellnodes| {
        let cells = cellnodes
            .into_iter()
            .flat_map(|cellnode| {
                if let RenderNodeInfo::TableCell(cell) = cellnode.info {
                    Some(cell)
                } else {
                    html_trace!("  [[tr child: {:?}]]", cellnode);
                    None
                }
            })
            .collect();
        Ok(Some(RenderNode::new(RenderNodeInfo::TableRow(
            RenderTableRow {
                cells,
                col_sizes: None,
            },
            false,
        ))))
    })
}

/// Convert a single table cell to a render node.
fn td_to_render_tree<'a, T: Write>(
    handle: Handle,
    _err_out: &mut T,
) -> TreeMapResult<'a, HtmlContext, Handle, RenderNode> {
    let mut colspan = 1;
    if let Element { ref attrs, .. } = handle.data {
        for attr in attrs.borrow().iter() {
            if &attr.name.local == "colspan" {
                let v: &str = &attr.value;
                colspan = v.parse().unwrap_or(1);
            }
        }
    }
    pending(handle, move |_, children| {
        Ok(Some(RenderNode::new(RenderNodeInfo::TableCell(
            RenderTableCell {
                colspan,
                content: children,
                size_estimate: Cell::new(None),
                col_width: None,
            },
        ))))
    })
}

/// A reducer which combines results from mapping children into
/// the result for the current node.  Takes a context and a
/// vector of results and returns a new result (or nothing).
type ResultReducer<'a, C, R> = dyn FnOnce(&mut C, Vec<R>) -> Result<Option<R>> + 'a;

/// A closure to call before processing a child node.
type ChildPreFn<C, N> = dyn Fn(&mut C, &N) -> Result<()>;

/// A closure to call after processing a child node,
/// before adding the result to the processed results
/// vector.
type ChildPostFn<C, R> = dyn Fn(&mut C, &R) -> Result<()>;

/// The result of trying to render one node.
enum TreeMapResult<'a, C, N, R> {
    /// A completed result.
    Finished(R),
    /// Deferred completion - can be turned into a result
    /// once the vector of children are processed.
    PendingChildren {
        children: Vec<N>,
        cons: Box<ResultReducer<'a, C, R>>,
        prefn: Option<Box<ChildPreFn<C, N>>>,
        postfn: Option<Box<ChildPostFn<C, R>>>,
    },
    /// Nothing (e.g. a comment or other ignored element).
    Nothing,
}

impl<'a, C: 'a, N> TreeMapResult<'a, C, N, RenderNode> {
    #[cfg(feature = "css")]
    fn wrap_render_nodes<F>(self, f: F) -> Self
    where
        F: Fn(Vec<RenderNode>) -> RenderNodeInfo + 'a,
    {
        use TreeMapResult::*;
        match self {
            Finished(node) => Finished(RenderNode::new(f(vec![node]))),
            PendingChildren {
                children,
                cons,
                prefn,
                postfn,
            } => {
                PendingChildren {
                    children,
                    prefn,
                    postfn,
                    cons: Box::new(move |ctx, ch| {
                        Ok(cons(ctx, ch)?.map(|n| {
                            // Special case: lists need to recognise ListItem nodes as
                            // direct children.
                            match n.info {
                                RenderNodeInfo::ListItem(children) => {
                                    let wrapped = RenderNode::new(f(children));
                                    RenderNode::new(RenderNodeInfo::ListItem(vec![wrapped]))
                                }
                                RenderNodeInfo::TableCell(mut cellinfo) => {
                                    let children = cellinfo.content;
                                    let wrapped = RenderNode::new(f(children));
                                    cellinfo.content = vec![wrapped];
                                    RenderNode::new(RenderNodeInfo::TableCell(cellinfo))
                                }
                                ni => RenderNode::new(f(vec![RenderNode::new(ni)])),
                            }
                        }))
                    }),
                }
            }
            Nothing => Nothing,
        }
    }
}

fn tree_map_reduce<'a, C, N, R, M>(
    context: &mut C,
    top: N,
    mut process_node: M,
) -> Result<Option<R>>
where
    M: for<'c> FnMut(&'c mut C, N) -> Result<TreeMapResult<'a, C, N, R>>,
{
    /// A node partially decoded, waiting for its children to
    /// be processed.
    struct PendingNode<'a, C, R, N> {
        /// How to make the node once finished
        construct: Box<ResultReducer<'a, C, R>>,
        /// Called before processing each child
        prefn: Option<Box<ChildPreFn<C, N>>>,
        /// Called after processing each child
        postfn: Option<Box<ChildPostFn<C, R>>>,
        /// Children already processed
        children: Vec<R>,
        /// Iterator of child nodes not yet processed
        to_process: std::vec::IntoIter<N>,
    }

    let mut last = PendingNode {
        // We only expect one child, which we'll just return.
        construct: Box::new(|_, mut cs| Ok(cs.pop())),
        prefn: None,
        postfn: None,
        children: Vec::new(),
        to_process: vec![top].into_iter(),
    };
    let mut pending_stack = Vec::new();
    loop {
        // Get the next child node to process
        if let Some(h) = last.to_process.next() {
            last.prefn
                .as_ref()
                .map(|ref f| f(context, &h))
                .transpose()?;
            match process_node(context, h)? {
                TreeMapResult::Finished(result) => {
                    last.postfn.as_ref().map(|ref f| f(context, &result));
                    last.children.push(result);
                }
                TreeMapResult::PendingChildren {
                    children,
                    cons,
                    prefn,
                    postfn,
                } => {
                    pending_stack.push(last);
                    last = PendingNode {
                        construct: cons,
                        prefn,
                        postfn,
                        children: Vec::new(),
                        to_process: children.into_iter(),
                    };
                }
                TreeMapResult::Nothing => {}
            };
        } else {
            // No more children, so finally construct the parent.
            let reduced = (last.construct)(context, last.children)?;
            let parent = pending_stack.pop();
            if let Some(node) = reduced {
                if let Some(mut parent) = parent {
                    parent.postfn.as_ref().map(|ref f| f(context, &node));
                    parent.children.push(node);
                    last = parent;
                } else {
                    // Finished the whole stack!
                    break Ok(Some(node));
                }
            } else {
                /* Finished the stack, and have nothing */
                match parent {
                    Some(parent) => last = parent,
                    None => break Ok(None),
                }
            }
        }
    }
}

#[derive(Default, Debug)]
struct HtmlContext {
    #[cfg(feature = "css")]
    style_data: css::StyleData,
    #[cfg(feature = "css")]
    use_doc_css: bool,

    max_wrap_width: Option<usize>,
    pad_block_width: bool,
    allow_width_overflow: bool,
    min_wrap_width: usize,
    raw: bool,
    draw_borders: bool,
}

fn dom_to_render_tree_with_context<T: Write>(
    handle: Handle,
    err_out: &mut T,
    context: &mut HtmlContext,
) -> Result<Option<RenderNode>> {
    html_trace!("### dom_to_render_tree: HTML: {:?}", handle);
    #[cfg(feature = "css")]
    if context.use_doc_css {
        let mut doc_style_data = css::dom_to_stylesheet(handle.clone(), err_out)?;
        doc_style_data.merge(std::mem::take(&mut context.style_data));
        context.style_data = doc_style_data;
    }

    let result = tree_map_reduce(context, handle, |context, handle| {
        process_dom_node(handle, err_out, context)
    });

    html_trace!("### dom_to_render_tree: out= {:#?}", result);
    result
}

fn pending<'a, F>(handle: Handle, f: F) -> TreeMapResult<'a, HtmlContext, Handle, RenderNode>
where
    for<'r> F:
        Fn(&'r mut HtmlContext, std::vec::Vec<RenderNode>) -> Result<Option<RenderNode>> + 'static,
{
    TreeMapResult::PendingChildren {
        children: handle.children.borrow().clone(),
        cons: Box::new(f),
        prefn: None,
        postfn: None,
    }
}

fn pending_noempty<'a, F>(
    handle: Handle,
    f: F,
) -> TreeMapResult<'a, HtmlContext, Handle, RenderNode>
where
    for<'r> F:
        Fn(&'r mut HtmlContext, std::vec::Vec<RenderNode>) -> Result<Option<RenderNode>> + 'static,
{
    TreeMapResult::PendingChildren {
        children: handle.children.borrow().clone(),
        cons: Box::new(move |ctx, children| {
            if children.is_empty() {
                Ok(None)
            } else {
                f(ctx, children)
            }
        }),
        prefn: None,
        postfn: None,
    }
}

/// Prepend a FragmentStart (or analogous) marker to an existing
/// RenderNode.
fn prepend_marker(prefix: RenderNode, mut orig: RenderNode) -> RenderNode {
    use RenderNodeInfo::*;
    html_trace!("prepend_marker({:?}, {:?})", prefix, orig);

    match orig.info {
        // For block elements such as Block and Div, we need to insert
        // the node at the front of their children array, otherwise
        // the renderer is liable to drop the fragment start marker
        // _before_ the new line indicating the end of the previous
        // paragraph.
        //
        // For Container, we do the same thing just to make the data
        // less pointlessly nested.
        Block(ref mut children)
        | ListItem(ref mut children)
        | Div(ref mut children)
        | Pre(ref mut children)
        | BlockQuote(ref mut children)
        | Container(ref mut children)
        | TableCell(RenderTableCell {
            content: ref mut children,
            ..
        }) => {
            children.insert(0, prefix);
            // Now return orig, but we do that outside the match so
            // that we've given back the borrowed ref 'children'.
        }

        // For table rows and tables, push down if there's any content.
        TableRow(ref mut rrow, _) => {
            // If the row is empty, then there isn't really anything
            // to attach the fragment start to.
            if let Some(cell) = rrow.cells.first_mut() {
                cell.content.insert(0, prefix);
            }
        }

        TableBody(ref mut rows) | Table(RenderTable { ref mut rows, .. }) => {
            // If the row is empty, then there isn't really anything
            // to attach the fragment start to.
            if let Some(rrow) = rows.first_mut() {
                if let Some(cell) = rrow.cells.first_mut() {
                    cell.content.insert(0, prefix);
                }
            }
        }

        // For anything else, just make a new Container with the
        // prefix node and the original one.
        _ => {
            let result = RenderNode::new(Container(vec![prefix, orig]));
            html_trace!("prepend_marker() -> {:?}", result);
            return result;
        }
    }
    html_trace!("prepend_marker() -> {:?}", &orig);
    orig
}

fn process_dom_node<'a, T: Write>(
    handle: Handle,
    err_out: &mut T,
    #[allow(unused)] // Used with css feature
    context: &mut HtmlContext,
) -> Result<TreeMapResult<'a, HtmlContext, Handle, RenderNode>> {
    use RenderNodeInfo::*;
    use TreeMapResult::*;

    Ok(match handle.clone().data {
        Document => pending(handle, |_context, cs| {
            Ok(Some(RenderNode::new(Container(cs))))
        }),
        Comment { .. } => Nothing,
        Element {
            ref name,
            ref attrs,
            ..
        } => {
            let mut frag_from_name_attr = false;

            #[cfg(feature = "css")]
            let mut css_colour = None;
            #[cfg(feature = "css")]
            let mut css_bgcolour = None;
            #[cfg(feature = "css")]
            {
                for style in context
                    .style_data
                    .matching_rules(&handle, context.use_doc_css)
                {
                    match style {
                        css::Style::Colour(colour) => {
                            css_colour = Some(colour);
                        }
                        css::Style::BgColour(colour) => {
                            css_bgcolour = Some(colour);
                        }
                        css::Style::DisplayNone => {
                            return Ok(Nothing);
                        }
                    }
                }
            };
            let result = match name.expanded() {
                expanded_name!(html "html") | expanded_name!(html "body") => {
                    /* process children, but don't add anything */
                    pending(handle, |_, cs| Ok(Some(RenderNode::new(Container(cs)))))
                }
                expanded_name!(html "link")
                | expanded_name!(html "meta")
                | expanded_name!(html "hr")
                | expanded_name!(html "script")
                | expanded_name!(html "style")
                | expanded_name!(html "head") => {
                    /* Ignore the head and its children */
                    Nothing
                }
                expanded_name!(html "span") => {
                    /* process children, but don't add anything */
                    pending_noempty(handle, |_, cs| Ok(Some(RenderNode::new(Container(cs)))))
                }
                expanded_name!(html "a") => {
                    let borrowed = attrs.borrow();
                    let mut target = None;
                    frag_from_name_attr = true;
                    for attr in borrowed.iter() {
                        if &attr.name.local == "href" {
                            target = Some(&*attr.value);
                            break;
                        }
                    }
                    PendingChildren {
                        children: handle.children.borrow().clone(),
                        cons: if let Some(href) = target {
                            let href: String = href.into();
                            Box::new(move |_, cs: Vec<RenderNode>| {
                                if cs.iter().any(|c| !c.is_shallow_empty()) {
                                    Ok(Some(RenderNode::new(Link(href, cs))))
                                } else {
                                    Ok(None)
                                }
                            })
                        } else {
                            Box::new(|_, cs| Ok(Some(RenderNode::new(Container(cs)))))
                        },
                        prefn: None,
                        postfn: None,
                    }
                }
                expanded_name!(html "em")
                | expanded_name!(html "i")
                | expanded_name!(html "ins") => {
                    pending(handle, |_, cs| Ok(Some(RenderNode::new(Em(cs)))))
                }
                expanded_name!(html "strong") => {
                    pending(handle, |_, cs| Ok(Some(RenderNode::new(Strong(cs)))))
                }
                expanded_name!(html "s") | expanded_name!(html "del") => {
                    pending(handle, |_, cs| Ok(Some(RenderNode::new(Strikeout(cs)))))
                }
                expanded_name!(html "code") => {
                    pending(handle, |_, cs| Ok(Some(RenderNode::new(Code(cs)))))
                }
                expanded_name!(html "img") => {
                    let borrowed = attrs.borrow();
                    let mut title = None;
                    let mut src = None;
                    for attr in borrowed.iter() {
                        if &attr.name.local == "alt" && !attr.value.is_empty() {
                            title = Some(&*attr.value);
                        }
                        if &attr.name.local == "src" && !attr.value.is_empty() {
                            src = Some(&*attr.value);
                        }
                        if title.is_some() && src.is_some() {
                            break;
                        }
                    }
                    if let (Some(title), Some(src)) = (title, src) {
                        Finished(RenderNode::new(Img(src.into(), title.into())))
                    } else {
                        Nothing
                    }
                }
                expanded_name!(html "h1")
                | expanded_name!(html "h2")
                | expanded_name!(html "h3")
                | expanded_name!(html "h4") => {
                    let level: usize = name.local[1..].parse().unwrap();
                    pending(handle, move |_, cs| {
                        Ok(Some(RenderNode::new(Header(level, cs))))
                    })
                }
                expanded_name!(html "p") => {
                    pending_noempty(handle, |_, cs| Ok(Some(RenderNode::new(Block(cs)))))
                }
                expanded_name!(html "li") => {
                    pending(handle, |_, cs| Ok(Some(RenderNode::new(ListItem(cs)))))
                }
                expanded_name!(html "sup") => {
                    pending(handle, |_, cs| Ok(Some(RenderNode::new(Sup(cs)))))
                }
                expanded_name!(html "div") => {
                    pending_noempty(handle, |_, cs| Ok(Some(RenderNode::new(Div(cs)))))
                }
                expanded_name!(html "pre") => {
                    pending(handle, |_, cs| Ok(Some(RenderNode::new(Pre(cs)))))
                }
                expanded_name!(html "br") => Finished(RenderNode::new(Break)),
                expanded_name!(html "table") => table_to_render_tree(handle.clone(), err_out),
                expanded_name!(html "thead") | expanded_name!(html "tbody") => {
                    tbody_to_render_tree(handle.clone(), err_out)
                }
                expanded_name!(html "tr") => tr_to_render_tree(handle.clone(), err_out),
                expanded_name!(html "th") | expanded_name!(html "td") => {
                    td_to_render_tree(handle.clone(), err_out)
                }
                expanded_name!(html "blockquote") => {
                    pending_noempty(handle, |_, cs| Ok(Some(RenderNode::new(BlockQuote(cs)))))
                }
                expanded_name!(html "ul") => {
                    pending_noempty(handle, |_, cs| Ok(Some(RenderNode::new(Ul(cs)))))
                }
                expanded_name!(html "ol") => {
                    let borrowed = attrs.borrow();
                    let mut start = 1;
                    for attr in borrowed.iter() {
                        if &attr.name.local == "start" {
                            start = attr.value.parse().ok().unwrap_or(1);
                            break;
                        }
                    }

                    pending_noempty(handle, move |_, cs| {
                        let cs = cs
                            .into_iter()
                            .filter(|n| matches!(n.info, RenderNodeInfo::ListItem(..)))
                            .collect();
                        Ok(Some(RenderNode::new(Ol(start, cs))))
                    })
                }
                expanded_name!(html "dl") => Finished(RenderNode::new(Dl(
                    desc_list_children_to_render_nodes(handle.clone(), err_out, context)?,
                ))),
                _ => {
                    html_trace!("Unhandled element: {:?}\n", name.local);
                    pending_noempty(handle, |_, cs| Ok(Some(RenderNode::new(Container(cs)))))
                    //None
                }
            };

            let mut fragment = None;
            let borrowed = attrs.borrow();
            for attr in borrowed.iter() {
                if &attr.name.local == "id" || (frag_from_name_attr && &attr.name.local == "name") {
                    fragment = Some(attr.value.to_string());
                    break;
                }
            }

            let result = if let Some(fragname) = fragment {
                match result {
                    Finished(node) => {
                        Finished(prepend_marker(RenderNode::new(FragStart(fragname)), node))
                    }
                    Nothing => Finished(RenderNode::new(FragStart(fragname))),
                    PendingChildren {
                        children,
                        cons,
                        prefn,
                        postfn,
                    } => PendingChildren {
                        children,
                        prefn,
                        postfn,
                        cons: Box::new(move |ctx, ch| {
                            let fragnode = RenderNode::new(FragStart(fragname));
                            match cons(ctx, ch)? {
                                None => Ok(Some(fragnode)),
                                Some(node) => Ok(Some(prepend_marker(fragnode, node))),
                            }
                        }),
                    },
                }
            } else {
                result
            };

            #[cfg(feature = "css")]
            let result = if let Some(colour) = css_colour {
                result.wrap_render_nodes(move |children| Coloured(colour, children))
            } else {
                result
            };
            #[cfg(feature = "css")]
            let result = if let Some(colour) = css_bgcolour {
                result.wrap_render_nodes(move |children| BgColoured(colour, children))
            } else {
                result
            };

            result
        }
        markup5ever_rcdom::NodeData::Text { contents: ref tstr } => {
            Finished(RenderNode::new(Text((&*tstr.borrow()).into())))
        }
        _ => {
            // NodeData doesn't have a Debug impl.
            writeln!(err_out, "Unhandled node type.").unwrap();
            Nothing
        }
    })
}

fn render_tree_to_string<T: Write, D: TextDecorator>(
    context: &mut HtmlContext,
    renderer: SubRenderer<D>,
    decorator: &D,
    tree: RenderNode,
    err_out: &mut T,
) -> Result<SubRenderer<D>> {
    /* Phase 1: get size estimates. */
    tree_map_reduce(context, &tree, |context, node| {
        precalc_size_estimate(node, context, decorator)
    })?;
    /* Phase 2: actually render. */
    let mut renderer = TextRenderer::new(renderer);
    tree_map_reduce(&mut renderer, tree, |renderer, node| {
        do_render_node(renderer, node, err_out)
    })?;
    let (mut renderer, links) = renderer.into_inner();
    let lines = renderer.finalise(links);
    // And add the links
    if !lines.is_empty() {
        renderer.start_block()?;
        renderer.fmt_links(lines);
    }
    Ok(renderer)
}

fn pending2<
    'a,
    D: TextDecorator,
    F: Fn(
            &mut TextRenderer<D>,
            Vec<Option<SubRenderer<D>>>,
        ) -> Result<Option<Option<SubRenderer<D>>>>
        + 'static,
>(
    children: Vec<RenderNode>,
    f: F,
) -> TreeMapResult<'a, TextRenderer<D>, RenderNode, Option<SubRenderer<D>>> {
    TreeMapResult::PendingChildren {
        children,
        cons: Box::new(f),
        prefn: None,
        postfn: None,
    }
}

fn do_render_node<T: Write, D: TextDecorator>(
    renderer: &mut TextRenderer<D>,
    tree: RenderNode,
    err_out: &mut T,
) -> Result<TreeMapResult<'static, TextRenderer<D>, RenderNode, Option<SubRenderer<D>>>> {
    html_trace!("do_render_node({:?}", tree);
    use RenderNodeInfo::*;
    use TreeMapResult::*;

    let size_estimate = tree.size_estimate.get().unwrap_or_default();

    Ok(match tree.info {
        Text(ref tstr) => {
            renderer.add_inline_text(tstr)?;
            Finished(None)
        }
        Container(children) => pending2(children, |_, _| Ok(Some(None))),
        Link(href, children) => {
            renderer.start_link(&href)?;
            pending2(children, |renderer: &mut TextRenderer<D>, _| {
                renderer.end_link()?;
                Ok(Some(None))
            })
        }
        Em(children) => {
            renderer.start_emphasis()?;
            pending2(children, |renderer: &mut TextRenderer<D>, _| {
                renderer.end_emphasis()?;
                Ok(Some(None))
            })
        }
        Strong(children) => {
            renderer.start_strong()?;
            pending2(children, |renderer: &mut TextRenderer<D>, _| {
                renderer.end_strong()?;
                Ok(Some(None))
            })
        }
        Strikeout(children) => {
            renderer.start_strikeout()?;
            pending2(children, |renderer: &mut TextRenderer<D>, _| {
                renderer.end_strikeout()?;
                Ok(Some(None))
            })
        }
        Code(children) => {
            renderer.start_code()?;
            pending2(children, |renderer: &mut TextRenderer<D>, _| {
                renderer.end_code()?;
                Ok(Some(None))
            })
        }
        Img(src, title) => {
            renderer.add_image(&src, &title)?;
            Finished(None)
        }
        Block(children) | ListItem(children) => {
            renderer.start_block()?;
            pending2(children, |renderer: &mut TextRenderer<D>, _| {
                renderer.end_block();
                Ok(Some(None))
            })
        }
        Header(level, children) => {
            let prefix = renderer.header_prefix(level);
            let prefix_size = size_estimate.prefix_size;
            debug_assert!(prefix.len() == prefix_size);
            let min_width = size_estimate.min_width;
            let inner_width = min_width.saturating_sub(prefix_size);
            let sub_builder =
                renderer.new_sub_renderer(renderer.width_minus(prefix_size, inner_width)?)?;
            renderer.push(sub_builder);
            pending2(children, move |renderer: &mut TextRenderer<D>, _| {
                let sub_builder = renderer.pop();

                renderer.start_block()?;
                renderer.append_subrender(sub_builder, repeat(&prefix[..]))?;
                renderer.end_block();
                Ok(Some(None))
            })
        }
        Div(children) => {
            renderer.new_line()?;
            pending2(children, |renderer: &mut TextRenderer<D>, _| {
                renderer.new_line()?;
                Ok(Some(None))
            })
        }
        Pre(children) => {
            renderer.new_line()?;
            renderer.start_pre();
            pending2(children, |renderer: &mut TextRenderer<D>, _| {
                renderer.new_line()?;
                renderer.end_pre();
                Ok(Some(None))
            })
        }
        BlockQuote(children) => {
            let prefix = renderer.quote_prefix();
            debug_assert!(size_estimate.prefix_size == prefix.len());
            let inner_width = size_estimate.min_width - prefix.len();
            let sub_builder =
                renderer.new_sub_renderer(renderer.width_minus(prefix.len(), inner_width)?)?;
            renderer.push(sub_builder);
            pending2(children, move |renderer: &mut TextRenderer<D>, _| {
                let sub_builder = renderer.pop();

                renderer.start_block()?;
                renderer.append_subrender(sub_builder, repeat(&prefix[..]))?;
                renderer.end_block();
                Ok(Some(None))
            })
        }
        Ul(items) => {
            renderer.start_block()?;

            let prefix = renderer.unordered_item_prefix();
            let prefix_len = prefix.len();

            TreeMapResult::PendingChildren {
                children: items,
                cons: Box::new(|_, _| Ok(Some(None))),
                prefn: Some(Box::new(move |renderer: &mut TextRenderer<D>, _| {
                    let inner_width = size_estimate.min_width - prefix_len;
                    let sub_builder = renderer
                        .new_sub_renderer(renderer.width_minus(prefix_len, inner_width)?)?;
                    renderer.push(sub_builder);
                    Ok(())
                })),
                postfn: Some(Box::new(move |renderer: &mut TextRenderer<D>, _| {
                    let sub_builder = renderer.pop();

                    let indent = " ".repeat(prefix.len());

                    renderer.append_subrender(
                        sub_builder,
                        once(&prefix[..]).chain(repeat(&indent[..])),
                    )?;
                    Ok(())
                })),
            }
        }
        Ol(start, items) => {
            renderer.start_block()?;

            let num_items = items.len();

            // The prefix width could be at either end if the start is negative.
            let min_number = start;
            // Assumption: num_items can't overflow isize.
            let max_number = start + (num_items as i64) - 1;
            let prefix_width_min = renderer.ordered_item_prefix(min_number).len();
            let prefix_width_max = renderer.ordered_item_prefix(max_number).len();
            let prefix_width = max(prefix_width_min, prefix_width_max);
            let prefixn = format!("{: <width$}", "", width = prefix_width);
            let i: Cell<_> = Cell::new(start);

            TreeMapResult::PendingChildren {
                children: items,
                cons: Box::new(|_, _| Ok(Some(None))),
                prefn: Some(Box::new(move |renderer: &mut TextRenderer<D>, _| {
                    let inner_min = size_estimate.min_width - size_estimate.prefix_size;
                    let sub_builder = renderer
                        .new_sub_renderer(renderer.width_minus(prefix_width, inner_min)?)?;
                    renderer.push(sub_builder);
                    Ok(())
                })),
                postfn: Some(Box::new(move |renderer: &mut TextRenderer<D>, _| {
                    let sub_builder = renderer.pop();
                    let prefix1 = renderer.ordered_item_prefix(i.get());
                    let prefix1 = format!("{: <width$}", prefix1, width = prefix_width);

                    renderer.append_subrender(
                        sub_builder,
                        once(prefix1.as_str()).chain(repeat(prefixn.as_str())),
                    )?;
                    i.set(i.get() + 1);
                    Ok(())
                })),
            }
        }
        Dl(items) => {
            renderer.start_block()?;

            TreeMapResult::PendingChildren {
                children: items,
                cons: Box::new(|_, _| Ok(Some(None))),
                prefn: None,
                postfn: None,
            }
        }
        Dt(children) => {
            renderer.new_line()?;
            renderer.start_emphasis()?;
            pending2(children, |renderer: &mut TextRenderer<D>, _| {
                renderer.end_emphasis()?;
                Ok(Some(None))
            })
        }
        Dd(children) => {
            let inner_min = size_estimate.min_width - 2;
            let sub_builder = renderer.new_sub_renderer(renderer.width_minus(2, inner_min)?)?;
            renderer.push(sub_builder);
            pending2(children, |renderer: &mut TextRenderer<D>, _| {
                let sub_builder = renderer.pop();
                renderer.append_subrender(sub_builder, repeat("  "))?;
                Ok(Some(None))
            })
        }
        Break => {
            renderer.new_line_hard()?;
            Finished(None)
        }
        Table(tab) => render_table_tree(renderer, tab, err_out)?,
        TableRow(row, false) => render_table_row(renderer, row, err_out),
        TableRow(row, true) => render_table_row_vert(renderer, row, err_out),
        TableBody(_) => unimplemented!("Unexpected TableBody while rendering"),
        TableCell(cell) => render_table_cell(renderer, cell, err_out),
        FragStart(fragname) => {
            renderer.record_frag_start(&fragname);
            Finished(None)
        }
        Coloured(colour, children) => {
            renderer.push_colour(colour);
            pending2(children, |renderer: &mut TextRenderer<D>, _| {
                renderer.pop_colour();
                Ok(Some(None))
            })
        }
        BgColoured(colour, children) => {
            renderer.push_bgcolour(colour);
            pending2(children, |renderer: &mut TextRenderer<D>, _| {
                renderer.pop_bgcolour();
                Ok(Some(None))
            })
        }
        Sup(children) => {
            // Special case for digit-only superscripts - use superscript
            // characters.
            fn sup_digits(children: &[RenderNode]) -> Option<String> {
                if children.len() != 1 {
                    return None;
                }
                if let Text(s) = &children[0].info {
                    if s.chars().all(|d| d.is_ascii_digit()) {
                        // It's just a string of digits - replace by superscript characters.
                        const SUPERSCRIPTS: [char; 10] =
                            ['⁰', '¹', '²', '³', '⁴', '⁵', '⁶', '⁷', '⁸', '⁹'];
                        return Some(
                            s.bytes()
                                .map(|b| SUPERSCRIPTS[(b - b'0') as usize])
                                .collect(),
                        );
                    }
                }
                None
            }
            if let Some(digitstr) = sup_digits(&children) {
                renderer.add_inline_text(&digitstr)?;
                Finished(None)
            } else {
                renderer.start_superscript()?;
                pending2(children, |renderer: &mut TextRenderer<D>, _| {
                    renderer.end_superscript()?;
                    Ok(Some(None))
                })
            }
        }
    })
}

fn render_table_tree<T: Write, D: TextDecorator>(
    renderer: &mut TextRenderer<D>,
    table: RenderTable,
    _err_out: &mut T,
) -> Result<TreeMapResult<'static, TextRenderer<D>, RenderNode, Option<SubRenderer<D>>>> {
    /* Now lay out the table. */
    let num_columns = table.num_columns;

    /* Heuristic: scale the column widths according to how much content there is. */
    let mut col_sizes: Vec<SizeEstimate> = vec![Default::default(); num_columns];

    for row in table.rows() {
        let mut colno = 0;
        for cell in row.cells() {
            // FIXME: get_size_estimate is still recursive.
            let mut estimate = cell.get_size_estimate();

            // If the cell has a colspan>1, then spread its size between the
            // columns.
            estimate.size /= cell.colspan;
            estimate.min_width /= cell.colspan;
            for i in 0..cell.colspan {
                col_sizes[colno + i] = (col_sizes[colno + i]).max(estimate);
            }
            colno += cell.colspan;
        }
    }
    // TODO: remove empty columns
    let tot_size: usize = col_sizes.iter().map(|est| est.size).sum();
    let min_size: usize = col_sizes.iter().map(|est| est.min_width).sum::<usize>()
        + col_sizes.len().saturating_sub(1);
    let width = renderer.width();

    let vert_row = renderer.options.raw || (min_size > width || width == 0);

    let mut col_widths: Vec<usize> = if !vert_row {
        col_sizes
            .iter()
            .map(|sz| {
                if sz.size == 0 {
                    0
                } else {
                    min(
                        sz.size,
                        if usize::MAX / width <= sz.size {
                            // The provided width is too large to multiply by width,
                            // so do it the other way around.
                            max((width / tot_size) * sz.size, sz.min_width)
                        } else {
                            max(sz.size * width / tot_size, sz.min_width)
                        },
                    )
                }
            })
            .collect()
    } else {
        col_sizes.iter().map(|_| width).collect()
    };

    if !vert_row {
        let num_cols = col_widths.len();
        if num_cols > 0 {
            loop {
                let cur_width = col_widths.iter().sum::<usize>() + num_cols - 1;
                if cur_width <= width {
                    break;
                }
                let (i, _) = col_widths
                    .iter()
                    .enumerate()
                    .max_by_key(|&(colno, width)| {
                        (
                            width.saturating_sub(col_sizes[colno].min_width),
                            width,
                            usize::max_value() - colno,
                        )
                    })
                    .unwrap();
                col_widths[i] -= 1;
            }
        }
    }

    let table_width = if vert_row {
        width
    } else {
        col_widths.iter().cloned().sum::<usize>()
            + col_widths
                .iter()
                .filter(|&w| w > &0)
                .count()
                .saturating_sub(1)
    };

    if table_width == 0 {
        return Ok(TreeMapResult::Nothing);
    }

    renderer.start_block()?;

    if renderer.options.draw_borders {
        renderer.add_horizontal_border_width(table_width)?;
    }

    Ok(TreeMapResult::PendingChildren {
        children: table.into_rows(col_widths, vert_row),
        cons: Box::new(|_, _| Ok(Some(None))),
        prefn: Some(Box::new(|_, _| Ok(()))),
        postfn: Some(Box::new(|_, _| Ok(()))),
    })
}

fn render_table_row<T: Write, D: TextDecorator>(
    _renderer: &mut TextRenderer<D>,
    row: RenderTableRow,
    _err_out: &mut T,
) -> TreeMapResult<'static, TextRenderer<D>, RenderNode, Option<SubRenderer<D>>> {
    TreeMapResult::PendingChildren {
        children: row.into_cells(false),
        cons: Box::new(|builders, children| {
            let children: Vec<_> = children.into_iter().map(Option::unwrap).collect();
            if children.iter().any(|c| !c.empty()) {
                builders.append_columns_with_borders(children, true)?;
            }
            Ok(Some(None))
        }),
        prefn: Some(Box::new(|renderer: &mut TextRenderer<D>, node| {
            if let RenderNodeInfo::TableCell(ref cell) = node.info {
                let sub_builder = renderer.new_sub_renderer(cell.col_width.unwrap())?;
                renderer.push(sub_builder);
                Ok(())
            } else {
                panic!()
            }
        })),
        postfn: Some(Box::new(|_renderer: &mut TextRenderer<D>, _| Ok(()))),
    }
}

fn render_table_row_vert<T: Write, D: TextDecorator>(
    _renderer: &mut TextRenderer<D>,
    row: RenderTableRow,
    _err_out: &mut T,
) -> TreeMapResult<'static, TextRenderer<D>, RenderNode, Option<SubRenderer<D>>> {
    TreeMapResult::PendingChildren {
        children: row.into_cells(true),
        cons: Box::new(|builders, children| {
            let children: Vec<_> = children.into_iter().map(Option::unwrap).collect();
            builders.append_vert_row(children)?;
            Ok(Some(None))
        }),
        prefn: Some(Box::new(|renderer: &mut TextRenderer<D>, node| {
            if let RenderNodeInfo::TableCell(ref cell) = node.info {
                let sub_builder = renderer.new_sub_renderer(cell.col_width.unwrap())?;
                renderer.push(sub_builder);
                Ok(())
            } else {
                Err(Error::Fail)
            }
        })),
        postfn: Some(Box::new(|_renderer: &mut TextRenderer<D>, _| Ok(()))),
    }
}

fn render_table_cell<T: Write, D: TextDecorator>(
    _renderer: &mut TextRenderer<D>,
    cell: RenderTableCell,
    _err_out: &mut T,
) -> TreeMapResult<'static, TextRenderer<D>, RenderNode, Option<SubRenderer<D>>> {
    pending2(cell.content, |renderer: &mut TextRenderer<D>, _| {
        let sub_builder = renderer.pop();
        Ok(Some(Some(sub_builder)))
    })
}

pub mod config {
    //! Configure the HTML to text translation using the `Config` type, which can be
    //! constructed using one of the functions in this module.

    use super::{Discard, Error};
    #[cfg(feature = "css")]
    use crate::css::StyleData;
    use crate::{
        render::text_renderer::{
            PlainDecorator, RichAnnotation, RichDecorator, TaggedLine, TextDecorator,
        },
        HtmlContext, RenderTree, Result, MIN_WIDTH,
    };

    /// Configure the HTML processing.
    pub struct Config<D: TextDecorator> {
        decorator: D,

        max_wrap_width: Option<usize>,

        #[cfg(feature = "css")]
        style: StyleData,
        #[cfg(feature = "css")]
        use_doc_css: bool,

        pad_block_width: bool,

        allow_width_overflow: bool,
        min_wrap_width: usize,
        raw: bool,
        draw_borders: bool,
    }

    impl<D: TextDecorator> Config<D> {
        /// Make the HtmlContext from self.
        fn make_context(&self) -> HtmlContext {
            HtmlContext {
                #[cfg(feature = "css")]
                style_data: self.style.clone(),
                #[cfg(feature = "css")]
                use_doc_css: self.use_doc_css,

                max_wrap_width: self.max_wrap_width,
                pad_block_width: self.pad_block_width,
                allow_width_overflow: self.allow_width_overflow,
                min_wrap_width: self.min_wrap_width,
                raw: self.raw,
                draw_borders: self.draw_borders,
            }
        }
        /// Parse with context.
        fn do_parse<R: std::io::Read>(
            &mut self,
            context: &mut HtmlContext,
            input: R,
        ) -> Result<RenderTree> {
            super::parse_with_context(input, context)
        }

        /// Parse the HTML into a DOM structure.
        pub fn parse_html<R: std::io::Read>(&self, mut input: R) -> Result<super::RcDom> {
            use html5ever::tendril::TendrilSink;
            let opts = super::ParseOpts {
                tree_builder: super::TreeBuilderOpts {
                    drop_doctype: true,
                    ..Default::default()
                },
                ..Default::default()
            };
            Ok(super::parse_document(super::RcDom::default(), opts)
                .from_utf8()
                .read_from(&mut input)?)
        }

        /// Convert an HTML DOM into a RenderTree.
        pub fn dom_to_render_tree(&self, dom: &super::RcDom) -> Result<RenderTree> {
            Ok(RenderTree(
                super::dom_to_render_tree_with_context(
                    dom.document.clone(),
                    &mut Discard {},
                    &mut self.make_context(),
                )?
                .ok_or(Error::Fail)?,
            ))
        }

        /// Render an existing RenderTree into a string.
        pub fn render_to_string(&self, render_tree: RenderTree, width: usize) -> Result<String> {
            render_tree
                .render_with_context(
                    &mut self.make_context(),
                    width,
                    self.decorator.make_subblock_decorator(),
                )?
                .into_string()
        }

        /// Take an existing RenderTree, and returns text wrapped to `width` columns.
        /// The text is returned as a `Vec<TaggedLine<_>>`; the annotations are vectors
        /// of the provided text decorator's `Annotation`.  The "outer" annotation comes first in
        /// the `Vec`.
        pub fn render_to_lines(
            &self,
            render_tree: RenderTree,
            width: usize,
        ) -> Result<Vec<TaggedLine<Vec<D::Annotation>>>> {
            render_tree
                .render_with_context(
                    &mut self.make_context(),
                    width,
                    self.decorator.make_subblock_decorator(),
                )?
                .into_lines()
        }

        /// Reads HTML from `input`, and returns a `String` with text wrapped to
        /// `width` columns.
        pub fn string_from_read<R: std::io::Read>(
            mut self,
            input: R,
            width: usize,
        ) -> Result<String> {
            let mut context = self.make_context();
            self.do_parse(&mut context, input)?
                .render_with_context(&mut context, width, self.decorator)?
                .into_string()
        }

        /// Reads HTML from `input`, and returns text wrapped to `width` columns.
        /// The text is returned as a `Vec<TaggedLine<_>>`; the annotations are vectors
        /// of the provided text decorator's `Annotation`.  The "outer" annotation comes first in
        /// the `Vec`.
        pub fn lines_from_read<R: std::io::Read>(
            mut self,
            input: R,
            width: usize,
        ) -> Result<Vec<TaggedLine<Vec<D::Annotation>>>> {
            let mut context = self.make_context();
            self.do_parse(&mut context, input)?
                .render_with_context(&mut context, width, self.decorator)?
                .into_lines()
        }

        #[cfg(feature = "css")]
        /// Add some CSS rules which will be used (if supported) with any
        /// HTML processed.
        pub fn add_css(mut self, css: &str) -> Result<Self> {
            self.style.add_css(css)?;
            Ok(self)
        }

        #[cfg(feature = "css")]
        /// Parse CSS from any \<style\> elements and use supported rules.
        pub fn use_doc_css(mut self) -> Self {
            self.use_doc_css = true;
            self
        }

        /// Pad lines out to the full render width.
        pub fn pad_block_width(mut self) -> Self {
            self.pad_block_width = true;
            self
        }

        /// Set the maximum text wrap width.
        /// When set, paragraphs will be wrapped to that width even if there
        /// is more total width available for rendering.
        pub fn max_wrap_width(mut self, wrap_width: usize) -> Self {
            self.max_wrap_width = Some(wrap_width);
            self
        }

        /// Allow the output to be wider than the max width.  When enabled,
        /// then output wider than the specified width will be returned
        /// instead of returning `Err(TooNarrow)` if the output wouldn't
        /// otherwise fit.
        pub fn allow_width_overflow(mut self) -> Self {
            self.allow_width_overflow = true;
            self
        }

        /// Set the minimum width for text wrapping.  The default is 3.
        /// Blocks of text will be forced to have at least this width
        /// (unless the text inside is less than that).  Increasing this
        /// can increase the chance that the width will overflow, leading
        /// to a TooNarrow error unless `allow_width_overflow()` is set.
        pub fn min_wrap_width(mut self, min_wrap_width: usize) -> Self {
            self.min_wrap_width = min_wrap_width;
            self
        }

        /// Raw extraction, ensures text in table cells ends up rendered together
        /// This traverses tables as if they had a single column and every cell is its own row.
        /// Implies `no_table_borders()`
        pub fn raw_mode(mut self, raw: bool) -> Self {
            self.raw = raw;
            self.draw_borders = false;
            self
        }

        /// Do not render table borders
        pub fn no_table_borders(mut self) -> Self {
            self.draw_borders = false;
            self
        }
    }

    impl Config<RichDecorator> {
        /// Return coloured text.  `colour_map` is a function which takes
        /// a list of `RichAnnotation` and some text, and returns the text
        /// with any terminal escapes desired to indicate those annotations
        /// (such as colour).
        pub fn coloured<R, FMap>(
            mut self,
            input: R,
            width: usize,
            colour_map: FMap,
        ) -> Result<String>
        where
            R: std::io::Read,
            FMap: Fn(&[RichAnnotation], &str) -> String,
        {
            let mut context = self.make_context();
            let lines = self
                .do_parse(&mut context, input)?
                .render_with_context(&mut context, width, self.decorator)?
                .into_lines()?;

            let mut result = String::new();
            for line in lines {
                for ts in line.tagged_strings() {
                    result.push_str(&colour_map(&ts.tag, &ts.s));
                }
                result.push('\n');
            }
            Ok(result)
        }

        /// Return coloured text from a RenderTree.  `colour_map` is a function which takes a list
        /// of `RichAnnotation` and some text, and returns the text with any terminal escapes
        /// desired to indicate those annotations (such as colour).
        pub fn render_coloured<FMap>(
            &self,
            render_tree: RenderTree,
            width: usize,
            colour_map: FMap,
        ) -> Result<String>
        where
            FMap: Fn(&[RichAnnotation], &str) -> String,
        {
            let lines = self.render_to_lines(render_tree, width)?;

            let mut result = String::new();
            for line in lines {
                for ts in line.tagged_strings() {
                    result.push_str(&colour_map(&ts.tag, &ts.s));
                }
                result.push('\n');
            }
            Ok(result)
        }
    }

    /// Return a Config initialized with a `RichDecorator`.
    pub fn rich() -> Config<RichDecorator> {
        Config {
            decorator: RichDecorator::new(),
            #[cfg(feature = "css")]
            style: Default::default(),
            #[cfg(feature = "css")]
            use_doc_css: false,
            max_wrap_width: None,
            pad_block_width: false,
            allow_width_overflow: false,
            min_wrap_width: MIN_WIDTH,
            raw: false,
            draw_borders: true,
        }
    }

    /// Return a Config initialized with a `PlainDecorator`.
    pub fn plain() -> Config<PlainDecorator> {
        Config {
            decorator: PlainDecorator::new(),
            #[cfg(feature = "css")]
            style: Default::default(),
            #[cfg(feature = "css")]
            use_doc_css: false,
            max_wrap_width: None,
            pad_block_width: false,
            allow_width_overflow: false,
            min_wrap_width: MIN_WIDTH,
            raw: false,
            draw_borders: true,
        }
    }

    /// Return a Config initialized with a custom decorator.
    pub fn with_decorator<D: TextDecorator>(decorator: D) -> Config<D> {
        Config {
            decorator,
            #[cfg(feature = "css")]
            style: Default::default(),
            #[cfg(feature = "css")]
            use_doc_css: false,
            max_wrap_width: None,
            pad_block_width: false,
            allow_width_overflow: false,
            min_wrap_width: MIN_WIDTH,
            raw: false,
            draw_borders: true,
        }
    }
}

/// The structure of an HTML document that can be rendered using a [`TextDecorator`][].
///
/// [`TextDecorator`]: render/text_renderer/trait.TextDecorator.html

#[derive(Clone, Debug)]
pub struct RenderTree(RenderNode);

impl RenderTree {
    /// Render this document using the given `decorator` and wrap it to `width` columns.
    fn render_with_context<D: TextDecorator>(
        self,
        context: &mut HtmlContext,
        width: usize,
        decorator: D,
    ) -> Result<RenderedText<D>> {
        if width == 0 {
            return Err(Error::TooNarrow);
        }
        let render_options = RenderOptions {
            wrap_width: context.max_wrap_width,
            pad_block_width: context.pad_block_width,
            allow_width_overflow: context.allow_width_overflow,
            raw: context.raw,
            draw_borders: context.draw_borders,
        };
        let test_decorator = decorator.make_subblock_decorator();
        let builder = SubRenderer::new(width, render_options, decorator);
        let builder =
            render_tree_to_string(context, builder, &test_decorator, self.0, &mut Discard {})?;
        Ok(RenderedText(builder))
    }

    /// Render this document using the given `decorator` and wrap it to `width` columns.
    fn render<D: TextDecorator>(self, width: usize, decorator: D) -> Result<RenderedText<D>> {
        self.render_with_context(&mut Default::default(), width, decorator)
    }
}

/// A rendered HTML document.
struct RenderedText<D: TextDecorator>(SubRenderer<D>);

impl<D: TextDecorator> RenderedText<D> {
    /// Convert the rendered HTML document to a string.
    fn into_string(self) -> Result<String> {
        self.0.into_string()
    }

    /// Convert the rendered HTML document to a vector of lines with the annotations created by the
    /// decorator.
    fn into_lines(self) -> Result<Vec<TaggedLine<Vec<D::Annotation>>>> {
        Ok(self
            .0
            .into_lines()?
            .into_iter()
            .map(RenderLine::into_tagged_line)
            .collect())
    }
}

fn parse_with_context(mut input: impl io::Read, context: &mut HtmlContext) -> Result<RenderTree> {
    let opts = ParseOpts {
        tree_builder: TreeBuilderOpts {
            drop_doctype: true,
            ..Default::default()
        },
        ..Default::default()
    };
    let dom = parse_document(RcDom::default(), opts)
        .from_utf8()
        .read_from(&mut input)?;
    let render_tree =
        dom_to_render_tree_with_context(dom.document.clone(), &mut Discard {}, context)?
            .ok_or(Error::Fail)?;
    Ok(RenderTree(render_tree))
}

/// Reads and parses HTML from `input` and prepares a render tree.
pub fn parse(input: impl io::Read) -> Result<RenderTree> {
    parse_with_context(input, &mut Default::default())
}

/// Reads HTML from `input`, decorates it using `decorator`, and
/// returns a `String` with text wrapped to `width` columns.
pub fn from_read_with_decorator<R, D>(input: R, width: usize, decorator: D) -> String
where
    R: io::Read,
    D: TextDecorator,
{
    config::with_decorator(decorator)
        .string_from_read(input, width)
        .expect("Failed to convert to HTML")
}

/// Reads HTML from `input`, and returns a `String` with text wrapped to
/// `width` columns.
pub fn from_read<R>(input: R, width: usize) -> String
where
    R: io::Read,
{
    config::plain()
        .string_from_read(input, width)
        .expect("Failed to convert to HTML")
}

/// Reads HTML from `input`, and returns text wrapped to `width` columns.
/// The text is returned as a `Vec<TaggedLine<_>>`; the annotations are vectors
/// of `RichAnnotation`.  The "outer" annotation comes first in the `Vec`.
pub fn from_read_rich<R>(input: R, width: usize) -> Vec<TaggedLine<Vec<RichAnnotation>>>
where
    R: io::Read,
{
    config::rich()
        .lines_from_read(input, width)
        .expect("Failed to convert to HTML")
}

mod ansi_colours;

pub use ansi_colours::from_read_coloured;

#[cfg(test)]
mod tests;

fn calc_ol_prefix_size<D: TextDecorator>(start: i64, num_items: usize, decorator: &D) -> usize {
    // The prefix width could be at either end if the start is negative.
    let min_number = start;
    // Assumption: num_items can't overflow isize.
    let max_number = start + (num_items as i64) - 1;

    // This assumes that the decorator gives the same width as default.
    let prefix_width_min = decorator.ordered_item_prefix(min_number).len();
    let prefix_width_max = decorator.ordered_item_prefix(max_number).len();
    max(prefix_width_min, prefix_width_max)
}<|MERGE_RESOLUTION|>--- conflicted
+++ resolved
@@ -65,17 +65,9 @@
 pub mod render;
 
 use render::text_renderer::{
-<<<<<<< HEAD
-    RenderLine, RenderOptions, RichAnnotation, RichDecorator, SubRenderer, TaggedLine,
-    TextDecorator, TextRenderer,
-=======
     RenderLine, RenderOptions, RichAnnotation, SubRenderer, TaggedLine, TextRenderer,
->>>>>>> 993ef16f
 };
-use render::PlainDecorator;
-use render::Renderer;
-use render::RichDecorator;
-use render::TextDecorator;
+use render::{Renderer, RichDecorator, TextDecorator};
 
 use html5ever::driver::ParseOpts;
 use html5ever::parse_document;
