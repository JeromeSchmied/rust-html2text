--- conflicted
+++ resolved
@@ -3,11 +3,8 @@
 //! This module implements helpers and concrete types for rendering from HTML
 //! into different text formats.
 
-<<<<<<< HEAD
+use crate::Error;
 use crate::Colour;
-=======
-use crate::Error;
->>>>>>> 42fe0e54
 
 use super::Renderer;
 use std::cell::Cell;
