[package]
name = "html2text"
version = "0.6.0"
authors = ["Chris Emerson <github@mail.nosreme.org>"]
description = "Render HTML as plain text."
repository = "https://github.com/jugglerchris/rust-html2text/"
readme = "README.md"
documentation = "https://docs.rs/html2text/"
edition = "2018"
rust-version = "1.60"

keywords = ["html", "text"]
license = "MIT"

[dependencies]
html5ever = "0.26.0"
markup5ever = "0.11.0"
tendril = "0.4"
xml5ever = "0.17"
unicode-width = "0.1.5"
backtrace = { version = "0.3", optional=true }
<<<<<<< HEAD
lightningcss = { version = "1.0.0-alpha.51", optional=true }
=======
thiserror = "1.0.50"
>>>>>>> 42fe0e54

[features]
html_trace = []
html_trace_bt = ["backtrace"]
default = []
ansi_colours = []
css = ["dep:lightningcss"]

[[example]]
name = "html2term"
path = "examples/html2term.rs"

[[example]]
name = "html2text"
path = "examples/html2text.rs"

[dev-dependencies]
argparse = "0.2.2"

[target.'cfg(unix)'.dev-dependencies]
termion = "1.5"<|MERGE_RESOLUTION|>--- conflicted
+++ resolved
@@ -19,11 +19,8 @@
 xml5ever = "0.17"
 unicode-width = "0.1.5"
 backtrace = { version = "0.3", optional=true }
-<<<<<<< HEAD
+thiserror = "1.0.50"
 lightningcss = { version = "1.0.0-alpha.51", optional=true }
-=======
-thiserror = "1.0.50"
->>>>>>> 42fe0e54
 
 [features]
 html_trace = []
